--- conflicted
+++ resolved
@@ -1,1019 +1,896 @@
-"""Spark utilities."""
-
-import operator as py_operator
-import sys
-import warnings
-from io import StringIO
-from typing import Any, Dict, Iterable, List, Optional, Tuple, Union
-
-import narwhals as nw
-import pyspark.sql
-import pyspark.sql.functions as F
-from pyspark.sql.types import (
-    StructField,
-    StructType,
-    _parse_datatype_string,
-)
-
-from nlsn.nebula.auxiliaries import (
-    assert_allowed,
-    compare_lists_of_string,
-    ensure_flat_list,
-    validate_regex_pattern,
-)
-from nlsn.nebula.logger import logger
-
-__all__ = [
-    "ALLOWED_SPARK_HASH",
-    "cache_if_needed",
-    "cast_to_schema",
-    "compare_dfs",
-    "drop_duplicates_no_randomness",
-    "ensure_spark_condition",
-    "get_column_data_type_name",
-    "get_data_skew",
-    "get_default_spark_partitions",
-    "get_schema_as_str",
-    "get_spark_condition",
-    "get_spark_session",
-    "hash_dataframe",
-    "is_broadcast",
-    "is_valid_number",
-    "null_cond_to_false",
-    "split_df_bool_condition",
-<<<<<<< HEAD
-=======
-    "string_schema_to_datatype",
-    "take_min_max_over_window",
->>>>>>> 0c7ee832
-]
-
-ALLOWED_SPARK_HASH = {"md5", "crc32", "sha1", "sha2", "xxhash64"}
-
-ALLOWED_STANDARD_OPERATORS = {"eq", "ne", "le", "lt", "ge", "gt"}
-
-ALLOWED_SPARK_NULL_OPERATORS = {"isNull", "isNotNull", "isNaN", "isNotNaN"}
-ALLOWED_SPARK_OPERATORS = {
-    "array_contains",
-    "between",
-    "contains",
-    "isin",
-    "isnotin",
-    "like",
-    "rlike",
-    "startswith",
-    "endswith",
-}
-
-_allowed_operators = ALLOWED_STANDARD_OPERATORS.union(
-    ALLOWED_SPARK_NULL_OPERATORS
-).union(ALLOWED_SPARK_OPERATORS)
-
-_psql = pyspark.sql  # keep it for linting
-
-
-def _string_schema_to_datatype(li: List[Iterable[str]]) -> List[StructField]:
-    """Convert diamond notation schema into spark schema.
-
-    Given a list of columns / types like:
-    [
-        ['col_1', 'map<string, double>'],
-        ['col_2', 'string']
-    ]
-
-    return a spark schema like:
-    [
-        StructField(col_1, MapType(StringType, DoubleType, true), true),
-        StructField(col_2, StringType, true)
-    ]
-    """
-    li_join = []
-    for el in li:
-        li_join.append(" ".join(el))
-    s = ", ".join(li_join)
-    return list(_parse_datatype_string(s))
-
-
-def cast_to_schema(
-        df: "pyspark.sql.DataFrame",
-        schema: StructType,
-) -> "pyspark.sql.DataFrame":
-    """Cast the columns of a DataFrame to a given schema.
-
-    Args:
-        df (pyspark.sql.DataFrame):
-            The input DataFrame to be cast
-        schema (pyspark.sql.types.StructType):
-            The target schema to which the DataFrame columns should be cast.
-
-    Returns (pyspark.sql.DataFrame):
-        A new DataFrame with columns cast to match the specified schema.
-
-    Raises:
-        AssertionError:
-            If the number of columns in the DataFrame does not match
-            the number of fields in the schema.
-    """
-    cols: List[str] = df.columns
-
-    if len(cols) != len(schema):
-        logger.error("Different columns")
-        names = ["dataframe", "expected"]
-        exp_cols = schema.names
-        diff = compare_lists_of_string(cols, exp_cols, names=names)
-        print("\n".join(diff))
-        msg = "'cast_subset_to_input_schema' -> Different number of columns"
-        raise AssertionError(msg)
-
-    exp_columns: List[str] = [i.name for i in schema]
-    df = df.select(exp_columns)
-
-    new_cols = []
-    name: str
-    for field in schema:
-        name = field.name
-        chk_type = df.select(name).schema[0].dataType
-        exp_type = field.dataType
-        if chk_type != exp_type:
-            msg = "Different type in '{}': check={} -> expected={}"
-            logger.info(msg.format(name, chk_type, exp_type))
-            new_cols.append(F.col(name).cast(exp_type).alias(name))
-        else:
-            new_cols.append(name)
-    return df.select(new_cols)
-
-
-def compare_dfs(
-        df1: "pyspark.sql.DataFrame",
-        df2: "pyspark.sql.DataFrame",
-        *,
-        columns: Optional[List[str]] = None,
-        raise_if_row_number_mismatch: bool = True,
-        return_mismatched_rows: bool = False,
-) -> Tuple[Optional["pyspark.sql.DataFrame"], Optional["pyspark.sql.DataFrame"]]:
-    """Compare two DFs for equality based on schema, row count, and content.
-
-    This function performs several checks for equality. First, if no specific
-    columns are provided, it verifies that both dataframes have the same set
-    of columns. It then checks for schema match based on the selected or
-    common columns. Next, it verifies if they have the same number of rows.
-    Finally, it hashes the data in the selected columns of each row, sorts the
-    resulting hash arrays, and compares the sorted arrays to determine
-    if the data content is identical, regardless of row order.
-
-    Args:
-        df1 (DataFrame):
-            The first PySpark DataFrame to compare.
-        df2 (DataFrame):
-            The second PySpark DataFrame to compare.
-        columns (list(str) | None):
-            A list of column names to include in the comparison.
-            If None, all columns in df1 are used, provided that df2 also
-            contains the exact same set of column names. An error is raised
-            otherwise. Defaults to None.
-        raise_if_row_number_mismatch (bool):
-            If True, raises an AssertionError if the number of rows differs
-            between the two DataFrames. If False, prints a warning and continues
-            to compare content. Defaults to True.
-        return_mismatched_rows (bool):
-            If True, returns DataFrames containing the rows found in one DataFrame
-            but not the other (based on content hash) when a content mismatch is
-            detected. If False, raises an AssertionError on content mismatch.
-            Defaults to False.
-
-    Returns (tuple(DataFrame | None, DataFrame | None)):
-        A tuple of two Optional DataFrames.
-        If the Dataframes are determined to be equal (all checks pass),
-        returns (None, None).
-        If `return_mismatched_rows` is True and content mismatches are found,
-        returns a tuple where the first DataFrame contains rows from df1 not
-        present in df2 (based on hash), and the second DataFrame contains rows
-        from df2 not present in df1.
-
-    Raises:
-        AssertionError:
-            If `columns` is None and the sets of column names in `df1` and `df2` differ.
-            If the schemas do not match (based on selected/common columns).
-            If the number of rows differs and `raise_if_row_number_mismatch` is True.
-            If the hashed and sorted data content of the dataframes is not equal
-            and `return_mismatched_rows` is False.
-    """
-    if columns is None:
-        if set(df1.columns) != set(df2.columns):
-            raise AssertionError("Different columns in the dataframes!")
-        print("Columns are not provided, using the 1st df columns as reference")
-        columns = df1.columns
-        df2 = df2.select(*columns)
-    else:
-        df1 = df1.select(*columns)
-        df2 = df2.select(*columns)
-
-    print(f"Selected {len(columns)} columns for the comparison")
-
-    sch_1: str = df1.schema.simpleString()
-    sch_2: str = df2.schema.simpleString()
-    assert sch_1 == sch_2, f"Schemas mismatch:\n1){sch_1}\n\n2)\n{sch_2}"
-    print("Schemas match!\nAsserting number of rows, counting the 1st df ...")
-
-    n1 = df1.count()
-    print(f"{n1} rows. Counting the 2nd df ...")
-    n2 = df2.count()
-
-    number_mismatch: bool = n1 != n2
-    if number_mismatch:
-        if raise_if_row_number_mismatch:
-            raise AssertionError(f"Number of rows mismatch: {n1} != {n2}")
-        print(f"!!! Number of rows mismatch: {n1} != {n2} !!!")
-    else:
-        print("Number of rows matches!\nHashing the dataframes ...")
-
-    print("Hashing the 1st df ...")
-    df1_hash = hash_dataframe(df1, "md5", new_col="hashed")
-    s1 = df1_hash.select("hashed").toPandas()["hashed"]
-
-    print("Hashing the 2nd df ...")
-    df2_hash = hash_dataframe(df2, "md5", new_col="hashed")
-    s2 = df2_hash.select("hashed").toPandas()["hashed"]
-
-    print("Sorting the hash array of the 1st df ...")
-    ar_hash_1 = sorted(s1.tolist())
-
-    print("Sorting the hash array of the 2nd df ...")
-    ar_hash_2 = sorted(s2.tolist())
-
-    print("Final assertion ...")
-    hash_match: bool = ar_hash_1 == ar_hash_2
-    if hash_match:
-        print("Dataframes match!")
-        return None, None
-
-    set_1 = set(s1)
-    set_2 = set(s2)
-    set_diff_1 = set_1.difference(set_2)
-    set_diff_2 = set_2.difference(set_1)
-
-    n_diff_1 = len(set_diff_1)
-    n_diff_2 = len(set_diff_2)
-
-    msg = (
-        f"Dataframes mismatch: {n_diff_1} rows in 1st " f"df, {n_diff_2} rows in 2nd df"
-    )
-
-    if not return_mismatched_rows:
-        raise AssertionError(msg)
-
-    print(msg)
-
-    # Find rows in df1_hash not in df2_hash based on hash
-    df1_diff = df1_hash.join(df2_hash.select("hashed"), on=["hashed"], how="left_anti")
-
-    # Find rows in df2_hash not in df1_hash based on hash
-    df2_diff = df2_hash.join(df1_hash.select("hashed"), on=["hashed"], how="left_anti")
-
-    return df1_diff.drop("hashed"), df2_diff.drop("hashed")
-
-
-def drop_duplicates_no_randomness(
-        df: "pyspark.sql.DataFrame",
-        subset: Union[str, List[str]],
-        agg_func: str = "max",
-) -> "pyspark.sql.DataFrame":
-    """Drop duplicated rows considering a subset of columns and remove the randomness when possible.
-
-    Spark method drop_duplicates with argument subset != None can lead
-    to randomness as it's akin to df.groupby(subset).first(remaining columns).
-    This function applies a groupby operation followed by a min/max
-    aggregation if the column type is sortable.
-
-     This function must be used only with a valid "subset" argument.
-     If the str / list is empty it raises an error. Use .distinct() or plain
-     .drop_duplicates() if the transformation involves all the columns.
-
-    In the returned dataframe:
-    - Null values are not chosen if valid ones are available for the group.
-    - If the remaining columns are sortable (i.e., no MapType, ArrayType),
-        there is no randomness in the output dataframe.
-    - Otherwise, if there are non-sortable types in the remaining columns, the
-        "first" method is applied as aggregation and randomness can occur.
-
-    Args:
-        df (pyspark.sql.DataFrame):
-            Input dataframe.
-        subset (str | list(str)):
-            The 'subset' argument of DataFrame.drop_duplicates
-            If provided an empty str / list, it raises an error.
-        agg_func (str):
-            "min" or "max".
-
-    Returns: (pyspark.sql.DataFrame)
-        Spark DataFrame without duplicates.
-    """
-    if not subset or len(subset) == 0:
-        raise AssertionError("subset cannot be empty")
-
-    if isinstance(subset, str) and (len(subset.strip()) == 0):
-        raise AssertionError("Cannot provide empty string as subset")
-
-    assert_allowed(agg_func, {"min", "max"}, "agg_func")
-
-    def _get_typename(_df, _c: str) -> str:
-        return _df.select(_c).schema[0].dataType.typeName()
-
-    def _is_scalar(_df, _c: str) -> bool:
-        # False if the column is MapType or ArrayType, otherwise True
-        _tp_name = _get_typename(_df, _c)
-        return _tp_name not in {"map", "array"}
-
-    func: callable = getattr(F, agg_func)
-
-    grouping: List[str] = ensure_flat_list(subset)
-
-    other_cols = [c for c in df.columns if c not in grouping]
-    scalar_cols = [c for c in other_cols if _is_scalar(df, c)]
-    non_scalar_cols = [c for c in other_cols if not _is_scalar(df, c)]
-
-    if non_scalar_cols:
-        msg = "Unable to sort the following complex columns:\n"
-        list_msg = [f"{c}: {_get_typename(df, c)}" for c in non_scalar_cols]
-        msg += "\n".join(list_msg)
-        msg += "\nThese types are not sortable and could lead to randomness"
-        warnings.warn(msg)
-
-    list_agg_scalar = [func(c).alias(c) for c in scalar_cols]
-    list_agg_non_scalar = [F.first(c).alias(c) for c in non_scalar_cols]
-    list_agg = list_agg_scalar + list_agg_non_scalar
-
-    return df.groupby(subset).agg(*list_agg)
-
-
-def ensure_spark_condition(
-        operator: str,
-        value: Optional[Any] = None,
-        compare_col: Optional[str] = None,
-) -> None:
-    """Validate the input parameters for a Spark condition.
-
-    This function checks if the provided `operator`, `value`, and `compare_col` are
-    valid for constructing a Spark condition. It ensures that the operator is
-    supported, that the correct arguments are provided based on the operator,
-    and that the values are of the expected types.
-
-    Args:
-        operator (str):
-            The comparison operator to use. Valid operators include:
-            - "eq", "ne", "le", "lt", "ge", "gt" (equality, greater, lower)
-            - "isNull", "isNotNull", "isNaN", "isNotNaN": look for null values
-            - "isin", "isnotin": check if a value is / is not in an iterable
-            - "array_contains": look for an element in a <ArrayType> Column
-            - "between": looks for value between provided lower_bound and upper_bound, inclusive
-            - "contains": look for a substring in a <StringType> Column
-            - "startswith": look for a string that starts with.
-            - "endswith": look for a string that ends with.
-            - "like": values matching a pattern using _ and % in a <StringType> Column
-            - "rlike": values matching a regex pattern in a <StringType> Column
-
-        value (Any, optional):
-            The value to compare against. Required for operators that compare against a
-            specific value (e.g., "eq", "gt", "isin"). Cannot be used with `compare_col`.
-            Defaults to None.
-
-        compare_col (str, optional):
-            The name of the column to compare against. Required for operators that compare
-            two columns (e.g., "eq", "gt"). Cannot be used with `value`. Defaults to None.
-
-    Raises:
-        AssertionError:
-            - If `operator` is not a string.
-            - If `operator` is not in the list of allowed operators.
-            - If `value` is a string when using "isin" or "isnotin".
-            - If `value` is not an iterable when using "isin" or "isnotin".
-            - If `None` is present in the iterable when using "isin" or "isnotin".
-            - If `value` is not a list or tuple when using "between".
-            - If `value` is not a string when using "contains", "startswith",
-                "endswith", "like", or "rlike".
-        TypeError:
-            - If `value` is a string when using "isin" or "isnotin".
-            - If `value` is not an iterable when using "isin" or "isnotin".
-        ValueError:
-            - If both `value` and `compare_col` are provided.
-            - If `compare_col` is provided with operators that do not support
-                column comparisons.
-            - If neither `value` nor `compare_col` is provided for operators
-                that require a comparison.
-            - If `value` is not a list or tuple of length 2 when using "between".
-            - If the regex pattern is invalid in "rlike".
-    """
-    assert_allowed(operator, _allowed_operators, "operator")
-    if operator in ALLOWED_SPARK_NULL_OPERATORS:
-        return
-
-    if (value is not None) and (compare_col is not None):
-        raise ValueError("Only one of 'value' and 'compare_col' must be provided!")
-
-    # From now on, handle spark operator (array_contains, like, ...)
-    # or standard operator (ge, eq, ...)
-
-    if operator in ALLOWED_STANDARD_OPERATORS:
-        return
-
-    # From now on, handle spark operator (array_contains, like, ...)
-    no_column_op = {"rlike", "between"}
-    if (operator in no_column_op) and (compare_col is not None):
-        msg = f"Column comparison is not allowed with {no_column_op} operators."
-        raise ValueError(msg)
-
-    if operator in {"isin", "isnotin"}:
-        if isinstance(value, str):
-            raise TypeError(
-                "With 'isin' / 'isnotin' the value provided "
-                "cannot be a string, use 'contains' for strings."
-            )
-        if not isinstance(value, Iterable):
-            raise TypeError(
-                "With 'isin' / 'isnotin' the value provided "
-                "must be an iterable (but not a string)."
-            )
-
-        if None in value:
-            raise TypeError(
-                "The 'isin' / 'isnotin' operator does not handle 'None' in the iterable"
-            )
-
-    elif operator == "between":
-        if not isinstance(value, (list, tuple)):
-            raise ValueError('With "between" operator, value must be <list> or <tuple>')
-        if len(value) != 2:
-            raise ValueError("Value must be a list or tuple of length 2!")
-
-    elif operator in {"contains", "startswith", "endswith", "like", "rlike"}:
-        if not isinstance(value, str):
-            raise AssertionError(f'With "{operator}" operator, the value must be <str>')
-
-        if operator == "rlike":
-            validate_regex_pattern(value)  # Raise ValueError if fails
-
-
-def get_column_data_type_name(df, column: str) -> str:
-    """Return the base type name of the spark dataframe column.
-
-    Args:
-        df (pyspark.sql.DataFrame):
-            The input dataframe.
-        column (str):
-            The column from which to retrieve the data type name.
-
-    Returns (str):
-        Data type name of the specified column. I.e.:
-        - "boolean"
-        - "integer" (not "int")
-        - "long"
-        - "double"
-        - "float"
-        - "decimal"
-        - "array"
-        - "map"
-    """
-    return df.select(column).schema[0].dataType.typeName()
-
-
-def get_spark_session(df) -> "pyspark.sql.SparkSession":
-    """Retrieve the sparkSession instance from a dataframe."""
-    return df.sql_ctx.sparkSession
-
-
-def get_default_spark_partitions(df: "pyspark.sql.DataFrame") -> int:
-    """Get the default number of spark shuffle partitions."""
-    ss = get_spark_session(df)
-    partitions: str = ss.conf.get("spark.sql.shuffle.partitions")
-    return int(partitions)
-
-
-def get_schema_as_str(
-        df: "pyspark.sql.DataFrame", full_type_name: bool
-) -> List[Tuple[str, str]]:
-    """Return the dataframe schema as a List of 2-string tuples.
-
-    The first string represents the column, the latter its data-types.
-
-    For full_type_name=True:
-    [
-        ('col_1', 'string'),
-        ('col_2', 'map<string, int>'),
-        ('col_3', 'array<array<int>>'),
-    ]
-
-    For full_type_name=False:
-    [
-        ('col_1', 'string'),
-        ('col_2', 'map'),
-        ('col_3', 'array'),
-    ]
-
-    Args:
-        df: (pyspark.sdl.Dataframe)
-            Input dataframe.
-        full_type_name: (bool)
-            If True returns the full name for complex types, like:
-                - 'map<string, map<string, int>>'
-                - 'array<array<int>>'
-            If False returns only the outermost data type name like:
-                - 'map'
-                - 'array'
-
-    Returns: (list(tuple(str, str)))
-        [(col_1, data-type name), (col_2, data-type, name), ...]
-    """
-    meth = "simpleString" if full_type_name else "typeName"
-
-    fields: List[StructField] = df.schema.fields
-    ret: List[Tuple[str, str]] = []
-    for field in fields:
-        name: str = field.name  # columns name
-        data_type = field.dataType
-        type_name: str = getattr(data_type, meth)()  # data type name
-        ret.append((name, type_name))
-    return ret
-
-
-def hash_dataframe(
-        df: "pyspark.sql.DataFrame",
-        hash_name: str = "md5",
-        *,
-        new_col: Optional[str] = None,
-        num_bits: int = 256,
-        return_func: bool = False,
-) -> Union["pyspark.sql.DataFrame", F.col]:
-    """Hash each dataframe row.
-
-    All the columns are sorted before being hashed to ensure a repeatable result.
-
-    Valid 'hash_name' function:
-    - "md5"
-    - "crc32"
-    - "sha1"
-    - "sha2"
-    - "xxhash64"
-
-    F.hash is not a hash function; it just returns the row hash number
-    used by spark internally.
-
-    Args:
-        df (pyspark.sql.DataFrame):
-            The input dataframe.
-        new_col (str | None):
-            Name of the new column to store the hash values.
-            Defaults to None
-        hash_name (str):
-            Hash function name, allowed values: "md5", "crc32", "sha1",
-            "sha2", "xxhash64". Defaults to "md5".
-        num_bits (int):
-            Number of bits for the SHA-2 hash.
-            Permitted values: 0, 224, 256, 384, 512,
-            Ignored if hash_name is not "sha2". Defaults to 256.
-        return_func (bool):
-            If True returns the hashing function, otherwise return a dataframe
-            with the new column containing the hash values. Defaults to False
-
-    Returns (pyspark.sql.DataFrame | F.col):
-        A new dataframe with the additional hash column if 'return_func' is
-        False, the new hashed column only otherwise.
-    """
-    assert_allowed(hash_name, ALLOWED_SPARK_HASH, "hash_name")
-    if new_col and return_func:
-        raise AssertionError("Only one among 'new_col' and 'return_func' is allowed")
-
-    sorted_cols: List[str] = sorted(df.columns)
-
-    hash_func = getattr(F, hash_name)
-
-    if hash_name == "xxhash64":
-        hashed_col = hash_func(*sorted_cols)
-    else:
-        # The following hashing functions need a single column.
-        # Concatenate the columns in a single using 'concat_ws'.
-        string_cols = [F.col(i).cast("string") for i in sorted_cols]
-        concatenated = F.concat_ws("-", *string_cols)
-
-        if hash_name == "sha2":
-            hashed_col = F.sha2(concatenated, num_bits)
-        else:
-            hashed_col = hash_func(concatenated)
-
-    if return_func:
-        return hashed_col
-
-    return df.withColumn(new_col, hashed_col)
-
-
-def null_cond_to_false(cond: F.col) -> F.col:
-    """Convert a null value in a boolean field to False."""
-    null_cond = cond.isNull()
-    return F.when(null_cond, F.lit(False)).otherwise(cond)
-
-
-def get_data_skew(df, as_dict: bool = False) -> Optional[Dict[str, Any]]:
-    """Get the skewness of a spark dataframe.
-
-    Args:
-        df: (pyspark.sql.Dataframe)
-        as_dict: (bool)
-
-    Returns:
-        If as_dict = True returns a 3-element dict like:
-        {
-            'partitions': 1,
-             'skew': 'mean=10.00 | std=nan | min=10.00 | 25%=10.00 | 50%=10.00 | 75%=10.00 | max=10.00',
-             'full_distribution': [10]
-        }
-        Where the key "partitions" represents the number of partitions and
-        "full_distribution" the list of number of rows per partition.
-
-        If as_dict = False (default) returns None and prints something like:
-            Number of partitions: 1
-            Skewness: mean=10.00 | std=nan | min=10.00 | 25%=10.00 | 50%=10.00 | 75%=10.00 | max=10.00
-    """
-    try:
-        import pandas as pd
-    except ImportError as exc:  # pragma: no cover
-        msg = "'pandas' optional package not installed. \n"
-        msg += "Run 'pip install pandas' or 'install nebula[pandas]'"
-        raise ImportError(msg) from exc
-
-    col_0: str = list(df.columns)[0]  # faster conversion to rdd
-    s_rdd = df.select(col_0).rdd
-    n_part: int = s_rdd.getNumPartitions()
-
-    # get the length of each partition
-    li: List[int] = s_rdd.glom().map(len).collect()
-    s = pd.Series(li)
-
-    desc: List[Tuple[str, float]]
-    desc = list(s.describe().to_frame().to_records())
-    # something ordered like
-    # [('count', 10.0),
-    #  ('mean', 4.5),
-    #  ('std', 3.0276503540974917),
-    #  ('min', 0.0),
-    #  ('25%', 2.25),
-    #  ('50%', 4.5),
-    #  ('75%', 6.75),
-    #  ('max', 9.0)]
-
-    useless = {"count"}  # count => same as numPartitions
-    d_skew = {str(k).strip().lower(): v for k, v in desc if k not in useless}
-
-    # just to have them sorted
-    keys = ["mean", "std", "min", "25%", "50%", "75%", "max"]
-
-    if set(keys).issubset(d_skew):
-        li_msg = [f"{k}={d_skew[k]:,.1f}" for k in keys]
-    else:  # pragma: no cover
-        li_msg = [f"{k}={v:,.1f}" for k, v in desc if k not in d_skew.items()]
-
-    msg = " | ".join(li_msg)
-
-    if as_dict:
-        return {"partitions": n_part, "skew": msg, "full_distribution": li}
-    else:  # pragma: no cover
-        print(f"Number of partitions: {n_part}")
-        print(f"Skewness: {msg}")
-        return None
-
-
-def get_spark_condition(
-        df: "pyspark.sql.DataFrame",
-        col_str: str,
-        operator: str,
-        *,
-        value: Optional[Any] = None,
-        compare_col: Optional[str] = None,
-) -> F.col:
-    """Verify if a condition is met.
-
-    Args:
-        df (pyspark.sql.DataFrame):
-            Input dataframe.
-        col_str (str):
-            Column name.
-        operator (str):
-            Valid operators:
-            - "eq", "ne", "le", "lt", "ge", "gt" (equality, greater, lower)
-            - "isNull", "isNotNull", "isNaN", "isNotNaN": look for null values
-            - "isin", "isnotin": check if a value is / is not in an iterable
-            - "array_contains": look for an element in a <ArrayType> Column
-            - "between": looks for value between provided lower_bound and upper_bound, inclusive
-            - "contains": look for a substring in a <StringType> Column
-            - "startswith": look for a string that starts with.
-            - "endswith": look for a string that ends with.
-            - "like": values matching a pattern using _ and % in a <StringType> Column
-            - "rlike": values matching a regex pattern in a <StringType> Column
-
-        value (any | None):
-            Value used for the comparison.
-        compare_col (str | None):
-            Name of column to be compared with col_str.
-
-        Either `value` or `compare_col` (not both) must be provided for
-        python operators that require a comparison value.
-
-    Returns (pyspark.sql.Column):
-        BooleanType field to use in operation like to use in df.filter,
-        df.where, F.when, ...
-    """
-    ensure_spark_condition(operator, value=value, compare_col=compare_col)
-    spark_col = F.col(col_str)
-    cond: F.col
-    compare_f_col = F.col(compare_col) if compare_col else None
-
-    if operator in ALLOWED_SPARK_NULL_OPERATORS:
-        if operator == "isNull":
-            cond = spark_col.isNull()
-        elif operator == "isNotNull":
-            cond = spark_col.isNotNull()
-        elif operator == "isNaN":
-            cond = F.isnan(spark_col)
-        else:  # isNotNaN
-            cond = ~F.isnan(spark_col)
-
-    elif operator in ALLOWED_SPARK_OPERATORS:
-        # Handle the within conditions:
-        #
-        # - "array_contains"
-        # - "between"
-        # - "contains"
-        # - "isin"
-        # - "isnotin"
-        # - "like"
-        # - "rlike"
-        # - "startswith"
-        # - "endswith"
-        if operator in {"isin", "isnotin"}:
-            if isinstance(value, Iterable):  # safer
-                value = list(value)
-            cond = spark_col.isin(value)
-            if operator == "isnotin":
-                cond = ~null_cond_to_false(cond)
-        elif operator == "array_contains":
-            cond = F.array_contains(spark_col, value)
-        elif operator == "between":
-            cond = spark_col.between(lowerBound=value[0], upperBound=value[1])
-        else:
-            cond = getattr(spark_col, operator)(value)
-
-    else:  # it is in ALLOWED_STANDARD_OPERATORS
-        to_compare = value if value is not None else compare_f_col
-        cmp = getattr(py_operator, operator)  # comparison
-        cond = cmp(spark_col, to_compare)
-
-        # in this spark version, 3.0.0, NaN behaves in *non-intuitive* way:
-        # (use the number 5 just for the example)
-        # NaN > 5: True
-        # NaN < 5: False
-        if operator in {"le", "lt", "ge", "gt"}:
-            type_c1 = get_column_data_type_name(df, col_str)
-            if type_c1 in {"double", "float"}:
-                cond &= ~F.isnan(spark_col)
-
-            if compare_col is not None:
-                type_c2 = get_column_data_type_name(df, compare_col)
-                if type_c2 in {"double", "float"}:
-                    cond &= ~F.isnan(compare_f_col)
-
-    return cond
-
-
-def is_valid_number(c: str):
-    """Check if values in a specific field are valid number or not (Null /NaN).
-
-    Args:
-        c (str):
-            Column name.
-
-    Returns (pyspark.sql.Column):
-        True if the value is a valid number, False if the value is Null or NaN.
-    """
-    return F.col(c).isNotNull() & ~F.isnan(c)
-
-
-def is_broadcast(df) -> bool:
-    """Check whether a dataframe is broadcast."""
-    # Capture the output of '.explain'
-    old_stdout = sys.stdout
-    sys.stdout = my_stdout = StringIO()
-
-    df.explain(True)
-
-    sys.stdout = old_stdout
-
-    # Check if "Broadcast" is in the captured output
-    explain_output = my_stdout.getvalue()
-    return "broadcast" in explain_output.lower()
-
-
-def split_df_bool_condition(
-        df: "pyspark.sql.DataFrame",
-        cond: F.col,
-) -> Tuple["pyspark.sql.DataFrame", "pyspark.sql.DataFrame"]:
-    """Split a dataframe into two dataframes given a certain condition.
-
-    Given a spark condition like:
-        F.col("col_1") == "my_string"
-    Returns 2 dataframes, the first one is the one that meets the condition.
-    The second one contains all the remaining rows, null-values in "col_1" included.
-
-    This function handles the null-value in a different way than logical
-    negation "~":
-    my_cond = F.col("col_1") == "my_string"
-    df1 = df.filter(my_cond)
-    df2 = df.filter(~my_cond)
-    Neither df1 nor df2 contains null-values since negating null-values
-    returns the same null-values.
-
-    Check the unittest for details.
-
-    NB: this function does not handle NaN:
-
-    df_in.show()
-    +----+----+
-    |  c1|  c2|
-    +----+----+
-    |   a| 0.0|
-    |   b| 2.0|
-    |   c| NaN|
-    |   d|null|
-    +----+----+
-
-    df1, df2 = split_df_bool_condition(df_in, F.col("c2") > 1)
-
-    df1.show()
-    +---+---+
-    | c1| c2|
-    +---+---+
-    |  b|2.0|
-    |  c|NaN|
-    +---+---+
-
-    df2.show()
-    +----+----+
-    |  c1|  c2|
-    +----+----+
-    |   a| 0.0|
-    |   d|null|
-    +----+----+
-
-    Args:
-        df: (pyspark.sql.DataFrame)
-            Input dataframe
-        cond: (pyspark.sql.column.Column)
-            Spark condition(s) E.g.:
-                - F.col("col_1") == 5
-                - F.col("col_1").isin(["str1", "str2"])
-
-    Returns: (pyspark.sql.DataFrame, pyspark.sql.DataFrame)
-        - DataFrame that meets the condition
-        - DataFrame with remaining rows that does not meet the condition
-    """
-    ret_1 = df.filter(cond)
-    cond_fix = null_cond_to_false(cond)
-    ret_2 = df.filter(~cond_fix)
-
-    return ret_1, ret_2
-
-
-<<<<<<< HEAD
-=======
-def string_schema_to_datatype(li: List[Iterable[str]]) -> List[StructField]:
-    """Convert a string diamond notation schema into a spark schema.
-
-    Given a list of columns / types like:
-    [
-        ['col_1', 'map<string, double>'],
-        ['col_2', 'string']
-    ]
-
-    return a spark schema like:
-    [
-        StructField(col_1, MapType(StringType, DoubleType, true), true),
-        StructField(col_2, StringType, true)
-    ]
-    """
-    li_join = []
-    el: str
-
-    for el in li:
-        li_join.append(" ".join(el))
-
-    s: str = ", ".join(li_join)
-
-    return list(_parse_datatype_string(s))
-
-
-def take_min_max_over_window(
-        df: "pyspark.sql.DataFrame",
-        windowing_columns: Union[str, List[str]],
-        column: str,
-        operator: str,
-        perform: str,
-) -> "pyspark.sql.DataFrame":
-    """Window over windowing_cols and keep rows where column col_op is min/max.
-
-    All the NaN / null-values in 'col_op' are discarded.
-
-    E.g.
-    First column = 'windowing_cols'
-    Second column = 'col_op'
-    [
-        # a
-        ["a", 0.0],  # keep for min
-        ["a", 0.0],  # keep for min
-        ["a", 1.0],  # never keep
-        ["a", 1.0],  # never keep
-        ["a", 2.0],  # keep for max
-        # b
-        ["b", 10.0],  # keep for min / max
-        ["b", 10.0],  # keep for min / max
-        ["b", 10.0],  # keep for min / max
-        # c
-        ["c", 11.0],  # keep for min / max
-        # d
-        ["d", 12.0],  # keep for min / max
-        ["d", None],  # never keep
-        # e
-        ["e", 12.0],  # keep for min / max
-        ["e", _nan],  # never keep
-        # f
-        ["f", None],  # never keep
-        # g
-        ["g", _nan],  # never keep
-        # h
-        ["h", 5.0],
-        ["h", None],  # never keep
-        ["h", _nan],  # never keep
-        # None
-        [None, 3.0],  # keep for min / max
-        [None, _nan],  # never keep
-    ]
-
-    Args:
-        df (pyspark.sql.dataframe):
-            Input dataframe.
-        windowing_columns (str | list(str)):
-            Column(s) used to define the window partitions.
-        column (str):
-            Specifies the operation to perform, either "min" or "max".
-        operator (str):
-            "min" or "max".
-        perform (str):
-            Specifies the action to take, either "filter" or "replace".
-            - "filter": Retains only the rows where the values are the
-                computed min/max, discarding all NaN/null values in the
-                input column.
-            - "replace": Replaces all values that are not the computed
-                min/max with the min/max value, replacing all NaN/null
-                values in the input column. If a window contains only
-                    None / NaN, the outcome for such a window will be None.
-
-    Returns: (pyspark.sql.dataframe)
-        Spark DataFrame with only the rows where the min/max condition is met.
-    """
-    assert_allowed(operator, {"min", "max"}, "operator")
-    assert_allowed(perform, {"filter", "replace"}, "perform")
-
-    fun = getattr(F, operator)
-    w = Window.partitionBy(windowing_columns)
-
-    col_op_type: DataType = df.select(column).schema[0].dataType
-    nan_types = [FloatType(), DoubleType()]
-    is_real_number = col_op_type in nan_types
-
-    if is_real_number:
-        c_op = F.when(F.isnan(column), F.lit(None)).otherwise(F.col(column))
-    else:
-        c_op = F.col(column)
-
-    df = df.withColumn("_no_nan_", c_op).withColumn("_op_", fun(c_op).over(w))
-    if perform == "replace":
-        df = df.withColumn(column, F.col("_op_"))
-    else:
-        df = df.filter(F.col("_no_nan_") == F.col("_op_"))
-    return df.drop("_op_", "_no_nan_")
-
-
->>>>>>> 0c7ee832
-def nw_to_spark(df) -> tuple[bool, "pyspark.sql.DataFrame"]:
-    if isinstance(df, (nw.DataFrame, nw.LazyFrame)):
-        return True, df.to_native()
-    return False, df
-
-
-def cache_if_needed(df, do_cache: bool):
-    """Cache the dataframe if is not already cached."""
-    if not do_cache:
-        return df
-    if not isinstance(df, _psql.DataFrame):
-        return df
-    if df.is_cached:
-        logger.info("DataFrame was already cached, no need to persist.")
-    else:
-        df = df.cache()
-    return df
+"""Spark utilities."""
+
+import operator as py_operator
+import sys
+import warnings
+from io import StringIO
+from typing import Any, Dict, Iterable, List, Optional, Tuple, Union
+
+import narwhals as nw
+import pyspark.sql
+import pyspark.sql.functions as F
+from pyspark.sql.types import (
+    StructField,
+    StructType,
+    _parse_datatype_string,
+)
+
+from nlsn.nebula.auxiliaries import (
+    assert_allowed,
+    compare_lists_of_string,
+    ensure_flat_list,
+    validate_regex_pattern,
+)
+from nlsn.nebula.logger import logger
+
+__all__ = [
+    "ALLOWED_SPARK_HASH",
+    "cache_if_needed",
+    "cast_to_schema",
+    "compare_dfs",
+    "drop_duplicates_no_randomness",
+    "ensure_spark_condition",
+    "get_column_data_type_name",
+    "get_data_skew",
+    "get_default_spark_partitions",
+    "get_schema_as_str",
+    "get_spark_condition",
+    "get_spark_full_conf",
+    "get_spark_session",
+    "get_registered_tables",
+    "hash_dataframe",
+    "is_broadcast",
+    "is_valid_number",
+    "null_cond_to_false",
+    "split_df_bool_condition",
+]
+
+ALLOWED_SPARK_HASH = {"md5", "crc32", "sha1", "sha2", "xxhash64"}
+
+ALLOWED_STANDARD_OPERATORS = {"eq", "ne", "le", "lt", "ge", "gt"}
+
+ALLOWED_SPARK_NULL_OPERATORS = {"isNull", "isNotNull", "isNaN", "isNotNaN"}
+ALLOWED_SPARK_OPERATORS = {
+    "array_contains",
+    "between",
+    "contains",
+    "isin",
+    "isnotin",
+    "like",
+    "rlike",
+    "startswith",
+    "endswith",
+}
+
+_allowed_operators = ALLOWED_STANDARD_OPERATORS.union(
+    ALLOWED_SPARK_NULL_OPERATORS
+).union(ALLOWED_SPARK_OPERATORS)
+
+_psql = pyspark.sql  # keep it for linting
+
+
+def _string_schema_to_datatype(li: List[Iterable[str]]) -> List[StructField]:
+    """Convert diamond notation schema into spark schema.
+
+    Given a list of columns / types like:
+    [
+        ['col_1', 'map<string, double>'],
+        ['col_2', 'string']
+    ]
+
+    return a spark schema like:
+    [
+        StructField(col_1, MapType(StringType, DoubleType, true), true),
+        StructField(col_2, StringType, true)
+    ]
+    """
+    li_join = []
+    for el in li:
+        li_join.append(" ".join(el))
+    s = ", ".join(li_join)
+    return list(_parse_datatype_string(s))
+
+
+def cast_to_schema(
+    df: "pyspark.sql.DataFrame",
+    schema: StructType,
+) -> "pyspark.sql.DataFrame":
+    """Cast the columns of a DataFrame to a given schema.
+
+    Args:
+        df (pyspark.sql.DataFrame):
+            The input DataFrame to be cast
+        schema (pyspark.sql.types.StructType):
+            The target schema to which the DataFrame columns should be cast.
+
+    Returns (pyspark.sql.DataFrame):
+        A new DataFrame with columns cast to match the specified schema.
+
+    Raises:
+        AssertionError:
+            If the number of columns in the DataFrame does not match
+            the number of fields in the schema.
+    """
+    cols: List[str] = df.columns
+
+    if len(cols) != len(schema):
+        logger.error("Different columns")
+        names = ["dataframe", "expected"]
+        exp_cols = schema.names
+        diff = compare_lists_of_string(cols, exp_cols, names=names)
+        print("\n".join(diff))
+        msg = "'cast_subset_to_input_schema' -> Different number of columns"
+        raise AssertionError(msg)
+
+    exp_columns: List[str] = [i.name for i in schema]
+    df = df.select(exp_columns)
+
+    new_cols = []
+    name: str
+    for field in schema:
+        name = field.name
+        chk_type = df.select(name).schema[0].dataType
+        exp_type = field.dataType
+        if chk_type != exp_type:
+            msg = "Different type in '{}': check={} -> expected={}"
+            logger.info(msg.format(name, chk_type, exp_type))
+            new_cols.append(F.col(name).cast(exp_type).alias(name))
+        else:
+            new_cols.append(name)
+    return df.select(new_cols)
+
+
+def compare_dfs(
+    df1: "pyspark.sql.DataFrame",
+    df2: "pyspark.sql.DataFrame",
+    *,
+    columns: Optional[List[str]] = None,
+    raise_if_row_number_mismatch: bool = True,
+    return_mismatched_rows: bool = False,
+) -> Tuple[Optional["pyspark.sql.DataFrame"], Optional["pyspark.sql.DataFrame"]]:
+    """Compare two DFs for equality based on schema, row count, and content.
+
+    This function performs several checks for equality. First, if no specific
+    columns are provided, it verifies that both dataframes have the same set
+    of columns. It then checks for schema match based on the selected or
+    common columns. Next, it verifies if they have the same number of rows.
+    Finally, it hashes the data in the selected columns of each row, sorts the
+    resulting hash arrays, and compares the sorted arrays to determine
+    if the data content is identical, regardless of row order.
+
+    Args:
+        df1 (DataFrame):
+            The first PySpark DataFrame to compare.
+        df2 (DataFrame):
+            The second PySpark DataFrame to compare.
+        columns (list(str) | None):
+            A list of column names to include in the comparison.
+            If None, all columns in df1 are used, provided that df2 also
+            contains the exact same set of column names. An error is raised
+            otherwise. Defaults to None.
+        raise_if_row_number_mismatch (bool):
+            If True, raises an AssertionError if the number of rows differs
+            between the two DataFrames. If False, prints a warning and continues
+            to compare content. Defaults to True.
+        return_mismatched_rows (bool):
+            If True, returns DataFrames containing the rows found in one DataFrame
+            but not the other (based on content hash) when a content mismatch is
+            detected. If False, raises an AssertionError on content mismatch.
+            Defaults to False.
+
+    Returns (tuple(DataFrame | None, DataFrame | None)):
+        A tuple of two Optional DataFrames.
+        If the Dataframes are determined to be equal (all checks pass),
+        returns (None, None).
+        If `return_mismatched_rows` is True and content mismatches are found,
+        returns a tuple where the first DataFrame contains rows from df1 not
+        present in df2 (based on hash), and the second DataFrame contains rows
+        from df2 not present in df1.
+
+    Raises:
+        AssertionError:
+            If `columns` is None and the sets of column names in `df1` and `df2` differ.
+            If the schemas do not match (based on selected/common columns).
+            If the number of rows differs and `raise_if_row_number_mismatch` is True.
+            If the hashed and sorted data content of the dataframes is not equal
+            and `return_mismatched_rows` is False.
+    """
+    if columns is None:
+        if set(df1.columns) != set(df2.columns):
+            raise AssertionError("Different columns in the dataframes!")
+        print("Columns are not provided, using the 1st df columns as reference")
+        columns = df1.columns
+        df2 = df2.select(*columns)
+    else:
+        df1 = df1.select(*columns)
+        df2 = df2.select(*columns)
+
+    print(f"Selected {len(columns)} columns for the comparison")
+
+    sch_1: str = df1.schema.simpleString()
+    sch_2: str = df2.schema.simpleString()
+    assert sch_1 == sch_2, f"Schemas mismatch:\n1){sch_1}\n\n2)\n{sch_2}"
+    print("Schemas match!\nAsserting number of rows, counting the 1st df ...")
+
+    n1 = df1.count()
+    print(f"{n1} rows. Counting the 2nd df ...")
+    n2 = df2.count()
+
+    number_mismatch: bool = n1 != n2
+    if number_mismatch:
+        if raise_if_row_number_mismatch:
+            raise AssertionError(f"Number of rows mismatch: {n1} != {n2}")
+        print(f"!!! Number of rows mismatch: {n1} != {n2} !!!")
+    else:
+        print("Number of rows matches!\nHashing the dataframes ...")
+
+    print("Hashing the 1st df ...")
+    df1_hash = hash_dataframe(df1, "md5", new_col="hashed")
+    s1 = df1_hash.select("hashed").toPandas()["hashed"]
+
+    print("Hashing the 2nd df ...")
+    df2_hash = hash_dataframe(df2, "md5", new_col="hashed")
+    s2 = df2_hash.select("hashed").toPandas()["hashed"]
+
+    print("Sorting the hash array of the 1st df ...")
+    ar_hash_1 = sorted(s1.tolist())
+
+    print("Sorting the hash array of the 2nd df ...")
+    ar_hash_2 = sorted(s2.tolist())
+
+    print("Final assertion ...")
+    hash_match: bool = ar_hash_1 == ar_hash_2
+    if hash_match:
+        print("Dataframes match!")
+        return None, None
+
+    set_1 = set(s1)
+    set_2 = set(s2)
+    set_diff_1 = set_1.difference(set_2)
+    set_diff_2 = set_2.difference(set_1)
+
+    n_diff_1 = len(set_diff_1)
+    n_diff_2 = len(set_diff_2)
+
+    msg = (
+        f"Dataframes mismatch: {n_diff_1} rows in 1st " f"df, {n_diff_2} rows in 2nd df"
+    )
+
+    if not return_mismatched_rows:
+        raise AssertionError(msg)
+
+    print(msg)
+
+    # Find rows in df1_hash not in df2_hash based on hash
+    df1_diff = df1_hash.join(df2_hash.select("hashed"), on=["hashed"], how="left_anti")
+
+    # Find rows in df2_hash not in df1_hash based on hash
+    df2_diff = df2_hash.join(df1_hash.select("hashed"), on=["hashed"], how="left_anti")
+
+    return df1_diff.drop("hashed"), df2_diff.drop("hashed")
+
+
+def drop_duplicates_no_randomness(
+    df: "pyspark.sql.DataFrame",
+    subset: Union[str, List[str]],
+    agg_func: str = "max",
+) -> "pyspark.sql.DataFrame":
+    """Drop duplicated rows considering a subset of columns and remove the randomness when possible.
+
+    Spark method drop_duplicates with argument subset != None can lead
+    to randomness as it's akin to df.groupby(subset).first(remaining columns).
+    This function applies a groupby operation followed by a min/max
+    aggregation if the column type is sortable.
+
+     This function must be used only with a valid "subset" argument.
+     If the str / list is empty it raises an error. Use .distinct() or plain
+     .drop_duplicates() if the transformation involves all the columns.
+
+    In the returned dataframe:
+    - Null values are not chosen if valid ones are available for the group.
+    - If the remaining columns are sortable (i.e., no MapType, ArrayType),
+        there is no randomness in the output dataframe.
+    - Otherwise, if there are non-sortable types in the remaining columns, the
+        "first" method is applied as aggregation and randomness can occur.
+
+    Args:
+        df (pyspark.sql.DataFrame):
+            Input dataframe.
+        subset (str | list(str)):
+            The 'subset' argument of DataFrame.drop_duplicates
+            If provided an empty str / list, it raises an error.
+        agg_func (str):
+            "min" or "max".
+
+    Returns: (pyspark.sql.DataFrame)
+        Spark DataFrame without duplicates.
+    """
+    if not subset or len(subset) == 0:
+        raise AssertionError("subset cannot be empty")
+
+    if isinstance(subset, str) and (len(subset.strip()) == 0):
+        raise AssertionError("Cannot provide empty string as subset")
+
+    assert_allowed(agg_func, {"min", "max"}, "agg_func")
+
+    def _get_typename(_df, _c: str) -> str:
+        return _df.select(_c).schema[0].dataType.typeName()
+
+    def _is_scalar(_df, _c: str) -> bool:
+        # False if the column is MapType or ArrayType, otherwise True
+        _tp_name = _get_typename(_df, _c)
+        return _tp_name not in {"map", "array"}
+
+    func: callable = getattr(F, agg_func)
+
+    grouping: List[str] = ensure_flat_list(subset)
+
+    other_cols = [c for c in df.columns if c not in grouping]
+    scalar_cols = [c for c in other_cols if _is_scalar(df, c)]
+    non_scalar_cols = [c for c in other_cols if not _is_scalar(df, c)]
+
+    if non_scalar_cols:
+        msg = "Unable to sort the following complex columns:\n"
+        list_msg = [f"{c}: {_get_typename(df, c)}" for c in non_scalar_cols]
+        msg += "\n".join(list_msg)
+        msg += "\nThese types are not sortable and could lead to randomness"
+        warnings.warn(msg)
+
+    list_agg_scalar = [func(c).alias(c) for c in scalar_cols]
+    list_agg_non_scalar = [F.first(c).alias(c) for c in non_scalar_cols]
+    list_agg = list_agg_scalar + list_agg_non_scalar
+
+    return df.groupby(subset).agg(*list_agg)
+
+
+def ensure_spark_condition(
+    operator: str,
+    value: Optional[Any] = None,
+    compare_col: Optional[str] = None,
+) -> None:
+    """Validate the input parameters for a Spark condition.
+
+    This function checks if the provided `operator`, `value`, and `compare_col` are
+    valid for constructing a Spark condition. It ensures that the operator is
+    supported, that the correct arguments are provided based on the operator,
+    and that the values are of the expected types.
+
+    Args:
+        operator (str):
+            The comparison operator to use. Valid operators include:
+            - "eq", "ne", "le", "lt", "ge", "gt" (equality, greater, lower)
+            - "isNull", "isNotNull", "isNaN", "isNotNaN": look for null values
+            - "isin", "isnotin": check if a value is / is not in an iterable
+            - "array_contains": look for an element in a <ArrayType> Column
+            - "between": looks for value between provided lower_bound and upper_bound, inclusive
+            - "contains": look for a substring in a <StringType> Column
+            - "startswith": look for a string that starts with.
+            - "endswith": look for a string that ends with.
+            - "like": values matching a pattern using _ and % in a <StringType> Column
+            - "rlike": values matching a regex pattern in a <StringType> Column
+
+        value (Any, optional):
+            The value to compare against. Required for operators that compare against a
+            specific value (e.g., "eq", "gt", "isin"). Cannot be used with `compare_col`.
+            Defaults to None.
+
+        compare_col (str, optional):
+            The name of the column to compare against. Required for operators that compare
+            two columns (e.g., "eq", "gt"). Cannot be used with `value`. Defaults to None.
+
+    Raises:
+        AssertionError:
+            - If `operator` is not a string.
+            - If `operator` is not in the list of allowed operators.
+            - If `value` is a string when using "isin" or "isnotin".
+            - If `value` is not an iterable when using "isin" or "isnotin".
+            - If `None` is present in the iterable when using "isin" or "isnotin".
+            - If `value` is not a list or tuple when using "between".
+            - If `value` is not a string when using "contains", "startswith",
+                "endswith", "like", or "rlike".
+        TypeError:
+            - If `value` is a string when using "isin" or "isnotin".
+            - If `value` is not an iterable when using "isin" or "isnotin".
+        ValueError:
+            - If both `value` and `compare_col` are provided.
+            - If `compare_col` is provided with operators that do not support
+                column comparisons.
+            - If neither `value` nor `compare_col` is provided for operators
+                that require a comparison.
+            - If `value` is not a list or tuple of length 2 when using "between".
+            - If the regex pattern is invalid in "rlike".
+    """
+    assert_allowed(operator, _allowed_operators, "operator")
+    if operator in ALLOWED_SPARK_NULL_OPERATORS:
+        return
+
+    if (value is not None) and (compare_col is not None):
+        raise ValueError("Only one of 'value' and 'compare_col' must be provided!")
+
+    # From now on, handle spark operator (array_contains, like, ...)
+    # or standard operator (ge, eq, ...)
+
+    if operator in ALLOWED_STANDARD_OPERATORS:
+        return
+
+    # From now on, handle spark operator (array_contains, like, ...)
+    no_column_op = {"rlike", "between"}
+    if (operator in no_column_op) and (compare_col is not None):
+        msg = f"Column comparison is not allowed with {no_column_op} operators."
+        raise ValueError(msg)
+
+    if operator in {"isin", "isnotin"}:
+        if isinstance(value, str):
+            raise TypeError(
+                "With 'isin' / 'isnotin' the value provided "
+                "cannot be a string, use 'contains' for strings."
+            )
+        if not isinstance(value, Iterable):
+            raise TypeError(
+                "With 'isin' / 'isnotin' the value provided "
+                "must be an iterable (but not a string)."
+            )
+
+        if None in value:
+            raise TypeError(
+                "The 'isin' / 'isnotin' operator does not handle 'None' in the iterable"
+            )
+
+    elif operator == "between":
+        if not isinstance(value, (list, tuple)):
+            raise ValueError('With "between" operator, value must be <list> or <tuple>')
+        if len(value) != 2:
+            raise ValueError("Value must be a list or tuple of length 2!")
+
+    elif operator in {"contains", "startswith", "endswith", "like", "rlike"}:
+        if not isinstance(value, str):
+            raise AssertionError(f'With "{operator}" operator, the value must be <str>')
+
+        if operator == "rlike":
+            validate_regex_pattern(value)  # Raise ValueError if fails
+
+
+def get_column_data_type_name(df, column: str) -> str:
+    """Return the base type name of the spark dataframe column.
+
+    Args:
+        df (pyspark.sql.DataFrame):
+            The input dataframe.
+        column (str):
+            The column from which to retrieve the data type name.
+
+    Returns (str):
+        Data type name of the specified column. I.e.:
+        - "boolean"
+        - "integer" (not "int")
+        - "long"
+        - "double"
+        - "float"
+        - "decimal"
+        - "array"
+        - "map"
+    """
+    return df.select(column).schema[0].dataType.typeName()
+
+
+def get_spark_session(df) -> "pyspark.sql.SparkSession":
+    """Retrieve the sparkSession instance from a dataframe."""
+    return df.sql_ctx.sparkSession
+
+
+def get_default_spark_partitions(df: "pyspark.sql.DataFrame") -> int:
+    """Get the default number of spark shuffle partitions."""
+    ss = get_spark_session(df)
+    partitions: str = ss.conf.get("spark.sql.shuffle.partitions")
+    return int(partitions)
+
+
+def get_schema_as_str(
+    df: "pyspark.sql.DataFrame", full_type_name: bool
+) -> List[Tuple[str, str]]:
+    """Return the dataframe schema as a List of 2-string tuples.
+
+    The first string represents the column, the latter its data-types.
+
+    For full_type_name=True:
+    [
+        ('col_1', 'string'),
+        ('col_2', 'map<string, int>'),
+        ('col_3', 'array<array<int>>'),
+    ]
+
+    For full_type_name=False:
+    [
+        ('col_1', 'string'),
+        ('col_2', 'map'),
+        ('col_3', 'array'),
+    ]
+
+    Args:
+        df: (pyspark.sdl.Dataframe)
+            Input dataframe.
+        full_type_name: (bool)
+            If True returns the full name for complex types, like:
+                - 'map<string, map<string, int>>'
+                - 'array<array<int>>'
+            If False returns only the outermost data type name like:
+                - 'map'
+                - 'array'
+
+    Returns: (list(tuple(str, str)))
+        [(col_1, data-type name), (col_2, data-type, name), ...]
+    """
+    meth = "simpleString" if full_type_name else "typeName"
+
+    fields: List[StructField] = df.schema.fields
+    ret: List[Tuple[str, str]] = []
+    for field in fields:
+        name: str = field.name  # columns name
+        data_type = field.dataType
+        type_name: str = getattr(data_type, meth)()  # data type name
+        ret.append((name, type_name))
+    return ret
+
+
+def hash_dataframe(
+    df: "pyspark.sql.DataFrame",
+    hash_name: str = "md5",
+    *,
+    new_col: Optional[str] = None,
+    num_bits: int = 256,
+    return_func: bool = False,
+) -> Union["pyspark.sql.DataFrame", F.col]:
+    """Hash each dataframe row.
+
+    All the columns are sorted before being hashed to ensure a repeatable result.
+
+    Valid 'hash_name' function:
+    - "md5"
+    - "crc32"
+    - "sha1"
+    - "sha2"
+    - "xxhash64"
+
+    F.hash is not a hash function; it just returns the row hash number
+    used by spark internally.
+
+    Args:
+        df (pyspark.sql.DataFrame):
+            The input dataframe.
+        new_col (str | None):
+            Name of the new column to store the hash values.
+            Defaults to None
+        hash_name (str):
+            Hash function name, allowed values: "md5", "crc32", "sha1",
+            "sha2", "xxhash64". Defaults to "md5".
+        num_bits (int):
+            Number of bits for the SHA-2 hash.
+            Permitted values: 0, 224, 256, 384, 512,
+            Ignored if hash_name is not "sha2". Defaults to 256.
+        return_func (bool):
+            If True returns the hashing function, otherwise return a dataframe
+            with the new column containing the hash values. Defaults to False
+
+    Returns (pyspark.sql.DataFrame | F.col):
+        A new dataframe with the additional hash column if 'return_func' is
+        False, the new hashed column only otherwise.
+    """
+    assert_allowed(hash_name, ALLOWED_SPARK_HASH, "hash_name")
+    if new_col and return_func:
+        raise AssertionError("Only one among 'new_col' and 'return_func' is allowed")
+
+    sorted_cols: List[str] = sorted(df.columns)
+
+    hash_func = getattr(F, hash_name)
+
+    if hash_name == "xxhash64":
+        hashed_col = hash_func(*sorted_cols)
+    else:
+        # The following hashing functions need a single column.
+        # Concatenate the columns in a single using 'concat_ws'.
+        string_cols = [F.col(i).cast("string") for i in sorted_cols]
+        concatenated = F.concat_ws("-", *string_cols)
+
+        if hash_name == "sha2":
+            hashed_col = F.sha2(concatenated, num_bits)
+        else:
+            hashed_col = hash_func(concatenated)
+
+    if return_func:
+        return hashed_col
+
+    return df.withColumn(new_col, hashed_col)
+
+
+def null_cond_to_false(cond: F.col) -> F.col:
+    """Convert a null value in a boolean field to False."""
+    null_cond = cond.isNull()
+    return F.when(null_cond, F.lit(False)).otherwise(cond)
+
+
+def get_data_skew(df, as_dict: bool = False) -> Optional[Dict[str, Any]]:
+    """Get the skewness of a spark dataframe.
+
+    Args:
+        df: (pyspark.sql.Dataframe)
+        as_dict: (bool)
+
+    Returns:
+        If as_dict = True returns a 3-element dict like:
+        {
+            'partitions': 1,
+             'skew': 'mean=10.00 | std=nan | min=10.00 | 25%=10.00 | 50%=10.00 | 75%=10.00 | max=10.00',
+             'full_distribution': [10]
+        }
+        Where the key "partitions" represents the number of partitions and
+        "full_distribution" the list of number of rows per partition.
+
+        If as_dict = False (default) returns None and prints something like:
+            Number of partitions: 1
+            Skewness: mean=10.00 | std=nan | min=10.00 | 25%=10.00 | 50%=10.00 | 75%=10.00 | max=10.00
+    """
+    try:
+        import pandas as pd
+    except ImportError as exc:  # pragma: no cover
+        msg = "'pandas' optional package not installed. \n"
+        msg += "Run 'pip install pandas' or 'install nebula[pandas]'"
+        raise ImportError(msg) from exc
+
+    col_0: str = list(df.columns)[0]  # faster conversion to rdd
+    s_rdd = df.select(col_0).rdd
+    n_part: int = s_rdd.getNumPartitions()
+
+    # get the length of each partition
+    li: List[int] = s_rdd.glom().map(len).collect()
+    s = pd.Series(li)
+
+    desc: List[Tuple[str, float]]
+    desc = list(s.describe().to_frame().to_records())
+    # something ordered like
+    # [('count', 10.0),
+    #  ('mean', 4.5),
+    #  ('std', 3.0276503540974917),
+    #  ('min', 0.0),
+    #  ('25%', 2.25),
+    #  ('50%', 4.5),
+    #  ('75%', 6.75),
+    #  ('max', 9.0)]
+
+    useless = {"count"}  # count => same as numPartitions
+    d_skew = {str(k).strip().lower(): v for k, v in desc if k not in useless}
+
+    # just to have them sorted
+    keys = ["mean", "std", "min", "25%", "50%", "75%", "max"]
+
+    if set(keys).issubset(d_skew):
+        li_msg = [f"{k}={d_skew[k]:,.1f}" for k in keys]
+    else:  # pragma: no cover
+        li_msg = [f"{k}={v:,.1f}" for k, v in desc if k not in d_skew.items()]
+
+    msg = " | ".join(li_msg)
+
+    if as_dict:
+        return {"partitions": n_part, "skew": msg, "full_distribution": li}
+    else:  # pragma: no cover
+        print(f"Number of partitions: {n_part}")
+        print(f"Skewness: {msg}")
+        return None
+
+
+def get_spark_condition(
+    df: "pyspark.sql.DataFrame",
+    col_str: str,
+    operator: str,
+    *,
+    value: Optional[Any] = None,
+    compare_col: Optional[str] = None,
+) -> F.col:
+    """Verify if a condition is met.
+
+    Args:
+        df (pyspark.sql.DataFrame):
+            Input dataframe.
+        col_str (str):
+            Column name.
+        operator (str):
+            Valid operators:
+            - "eq", "ne", "le", "lt", "ge", "gt" (equality, greater, lower)
+            - "isNull", "isNotNull", "isNaN", "isNotNaN": look for null values
+            - "isin", "isnotin": check if a value is / is not in an iterable
+            - "array_contains": look for an element in a <ArrayType> Column
+            - "between": looks for value between provided lower_bound and upper_bound, inclusive
+            - "contains": look for a substring in a <StringType> Column
+            - "startswith": look for a string that starts with.
+            - "endswith": look for a string that ends with.
+            - "like": values matching a pattern using _ and % in a <StringType> Column
+            - "rlike": values matching a regex pattern in a <StringType> Column
+
+        value (any | None):
+            Value used for the comparison.
+        compare_col (str | None):
+            Name of column to be compared with col_str.
+
+        Either `value` or `compare_col` (not both) must be provided for
+        python operators that require a comparison value.
+
+    Returns (pyspark.sql.Column):
+        BooleanType field to use in operation like to use in df.filter,
+        df.where, F.when, ...
+    """
+    ensure_spark_condition(operator, value=value, compare_col=compare_col)
+    spark_col = F.col(col_str)
+    cond: F.col
+    compare_f_col = F.col(compare_col) if compare_col else None
+
+    if operator in ALLOWED_SPARK_NULL_OPERATORS:
+        if operator == "isNull":
+            cond = spark_col.isNull()
+        elif operator == "isNotNull":
+            cond = spark_col.isNotNull()
+        elif operator == "isNaN":
+            cond = F.isnan(spark_col)
+        else:  # isNotNaN
+            cond = ~F.isnan(spark_col)
+
+    elif operator in ALLOWED_SPARK_OPERATORS:
+        # Handle the within conditions:
+        #
+        # - "array_contains"
+        # - "between"
+        # - "contains"
+        # - "isin"
+        # - "isnotin"
+        # - "like"
+        # - "rlike"
+        # - "startswith"
+        # - "endswith"
+        if operator in {"isin", "isnotin"}:
+            if isinstance(value, Iterable):  # safer
+                value = list(value)
+            cond = spark_col.isin(value)
+            if operator == "isnotin":
+                cond = ~null_cond_to_false(cond)
+        elif operator == "array_contains":
+            cond = F.array_contains(spark_col, value)
+        elif operator == "between":
+            cond = spark_col.between(lowerBound=value[0], upperBound=value[1])
+        else:
+            cond = getattr(spark_col, operator)(value)
+
+    else:  # it is in ALLOWED_STANDARD_OPERATORS
+        to_compare = value if value is not None else compare_f_col
+        cmp = getattr(py_operator, operator)  # comparison
+        cond = cmp(spark_col, to_compare)
+
+        # in this spark version, 3.0.0, NaN behaves in *non-intuitive* way:
+        # (use the number 5 just for the example)
+        # NaN > 5: True
+        # NaN < 5: False
+        if operator in {"le", "lt", "ge", "gt"}:
+            type_c1 = get_column_data_type_name(df, col_str)
+            if type_c1 in {"double", "float"}:
+                cond &= ~F.isnan(spark_col)
+
+            if compare_col is not None:
+                type_c2 = get_column_data_type_name(df, compare_col)
+                if type_c2 in {"double", "float"}:
+                    cond &= ~F.isnan(compare_f_col)
+
+    return cond
+
+
+def is_valid_number(c: str):
+    """Check if values in a specific field are valid number or not (Null /NaN).
+
+    Args:
+        c (str):
+            Column name.
+
+    Returns (pyspark.sql.Column):
+        True if the value is a valid number, False if the value is Null or NaN.
+    """
+    return F.col(c).isNotNull() & ~F.isnan(c)
+
+
+def is_broadcast(df) -> bool:
+    """Check whether a dataframe is broadcast."""
+    # Capture the output of '.explain'
+    old_stdout = sys.stdout
+    sys.stdout = my_stdout = StringIO()
+
+    df.explain(True)
+
+    sys.stdout = old_stdout
+
+    # Check if "Broadcast" is in the captured output
+    explain_output = my_stdout.getvalue()
+    return "broadcast" in explain_output.lower()
+
+
+def split_df_bool_condition(
+    df: "pyspark.sql.DataFrame",
+    cond: F.col,
+) -> Tuple["pyspark.sql.DataFrame", "pyspark.sql.DataFrame"]:
+    """Split a dataframe into two dataframes given a certain condition.
+
+    Given a spark condition like:
+        F.col("col_1") == "my_string"
+    Returns 2 dataframes, the first one is the one that meets the condition.
+    The second one contains all the remaining rows, null-values in "col_1" included.
+
+    This function handles the null-value in a different way than logical
+    negation "~":
+    my_cond = F.col("col_1") == "my_string"
+    df1 = df.filter(my_cond)
+    df2 = df.filter(~my_cond)
+    Neither df1 nor df2 contains null-values since negating null-values
+    returns the same null-values.
+
+    Check the unittest for details.
+
+    NB: this function does not handle NaN:
+
+    df_in.show()
+    +----+----+
+    |  c1|  c2|
+    +----+----+
+    |   a| 0.0|
+    |   b| 2.0|
+    |   c| NaN|
+    |   d|null|
+    +----+----+
+
+    df1, df2 = split_df_bool_condition(df_in, F.col("c2") > 1)
+
+    df1.show()
+    +---+---+
+    | c1| c2|
+    +---+---+
+    |  b|2.0|
+    |  c|NaN|
+    +---+---+
+
+    df2.show()
+    +----+----+
+    |  c1|  c2|
+    +----+----+
+    |   a| 0.0|
+    |   d|null|
+    +----+----+
+
+    Args:
+        df: (pyspark.sql.DataFrame)
+            Input dataframe
+        cond: (pyspark.sql.column.Column)
+            Spark condition(s) E.g.:
+                - F.col("col_1") == 5
+                - F.col("col_1").isin(["str1", "str2"])
+
+    Returns: (pyspark.sql.DataFrame, pyspark.sql.DataFrame)
+        - DataFrame that meets the condition
+        - DataFrame with remaining rows that does not meet the condition
+    """
+    ret_1 = df.filter(cond)
+    cond_fix = null_cond_to_false(cond)
+    ret_2 = df.filter(~cond_fix)
+
+    return ret_1, ret_2
+
+
+def nw_to_spark(df) -> tuple[bool, "pyspark.sql.DataFrame"]:
+    if isinstance(df, (nw.DataFrame, nw.LazyFrame)):
+        return True, df.to_native()
+    return False, df
+
+
+def cache_if_needed(df, do_cache: bool):
+    """Cache the dataframe if is not already cached."""
+    if not do_cache:
+        return df
+    if not isinstance(df, _psql.DataFrame):
+        return df
+    if df.is_cached:
+        logger.info("DataFrame was already cached, no need to persist.")
+    else:
+        df = df.cache()
+    return df